--- conflicted
+++ resolved
@@ -24,15 +24,9 @@
         """
         Initialises the Pysh instance.
         """
-<<<<<<< HEAD
         self.history = History()
         self.background_processes = [] # Wouldn't mind a class for this...
         self.prompt = "=> " # Maybe make this into a class also.
-=======
-        self.history = []  # I want to move this to a class later.
-        self.background_processes = []  # Wouldn't mind a class for this...
-        self.prompt = "=> "  # Maybe make this into a class also.
->>>>>>> b2255644
 
     def start(self):
         """
@@ -52,28 +46,11 @@
             else:
                 background = False
 
-<<<<<<< HEAD
             # Check for built in functionality.
             if programme in self.__built_in_commands:
                 command = BuiltInCommand(programme, arguments, background)
                 if command.run():
                     self.history.append(command)
-=======
-            # Switch statement for not-built in functionality.
-            if programme == 'exit':
-                # Break out of loop.
-                break
-            elif programme == 'cd':
-                # Expand the path and change the shell's directory.
-                real_path = os.path.expanduser(' '.join(arguments))
-                os.chdir(real_path)
-            elif programme in ['h', 'history']:
-                if arguments:
-                    self.history[int(arguments[0])].run()
-                    self.history.append(self.history[int(arguments[0])])
-                else:
-                    self.print_history()
->>>>>>> b2255644
 
             else:
                 # Run the command with arguments.
@@ -104,20 +81,6 @@
         # Slightly hacky, as the arguments need to contain the programme name.
         self.arguments = [programme] + arguments
         self.background = background
-
-
-    def __str__(self):
-        """
-        Format the command into it's original form.
-        :return:
-        """
-
-        command_string = ' '.join(self.arguments)
-
-        if self.background:
-            command_string += ' &'
-
-        return command_string
 
     def run(self):
         """
